--- conflicted
+++ resolved
@@ -84,6 +84,12 @@
 	return metrics.TxnRegionsNumHistogramPessimisticRollback
 }
 
+type diagnosticContext struct {
+	resolvingRecordToken *int
+	sender               *locate.RegionRequestSender
+	reqDuration          time.Duration
+}
+
 func (action actionPessimisticLock) handleSingleBatch(c *twoPhaseCommitter, bo *retry.Backoffer, batch batchMutations) error {
 	convertMutationsToPb := func(committerMutations CommitterMutations) []*kvrpcpb.Mutation {
 		mutations := make([]*kvrpcpb.Mutation, committerMutations.Len())
@@ -112,11 +118,7 @@
 		ReturnValues:   action.ReturnValues,
 		CheckExistence: action.CheckExistence,
 		MinCommitTs:    c.forUpdateTS + 1,
-<<<<<<< HEAD
 		WaitLockMode:   action.lockWaitMode,
-	}, kvrpcpb.Context{Priority: c.priority, SyncLog: c.syncLog, ResourceGroupTag: action.LockCtx.ResourceGroupTag,
-		MaxExecutionDurationMs: uint64(client.MaxWriteExecutionTime.Milliseconds())})
-=======
 	}, kvrpcpb.Context{
 		Priority:               c.priority,
 		SyncLog:                c.syncLog,
@@ -124,18 +126,12 @@
 		MaxExecutionDurationMs: uint64(client.MaxWriteExecutionTime.Milliseconds()),
 		RequestSource:          c.txn.GetRequestSource(),
 	})
->>>>>>> e10841f2
 	if action.LockCtx.ResourceGroupTag == nil && action.LockCtx.ResourceGroupTagger != nil {
 		req.ResourceGroupTag = action.LockCtx.ResourceGroupTagger(req.Req.(*kvrpcpb.PessimisticLockRequest))
 	}
 	lockWaitStartTime := action.WaitStartTime
-<<<<<<< HEAD
-	attempt := 0
-=======
-	var resolvingRecordToken *int
->>>>>>> e10841f2
+	diagCtx := diagnosticContext{}
 	for {
-		attempt += 1
 		// if lockWaitTime set, refine the request `WaitTimeout` field based on timeout limit
 		if action.LockWaitTime() > 0 && action.LockWaitTime() != kv.LockAlwaysWait {
 			timeLeft := action.LockWaitTime() - (time.Since(lockWaitStartTime)).Milliseconds()
@@ -164,9 +160,9 @@
 		sender := locate.NewRegionRequestSender(c.store.GetRegionCache(), c.store.GetTiKVClient())
 		startTime := time.Now()
 		resp, err := sender.SendReq(bo, req, batch.region, client.ReadTimeoutShort)
-		reqDuration := time.Since(startTime)
+		diagCtx.reqDuration = time.Since(startTime)
 		if action.LockCtx.Stats != nil {
-			atomic.AddInt64(&action.LockCtx.Stats.LockRPCTime, int64(reqDuration))
+			atomic.AddInt64(&action.LockCtx.Stats.LockRPCTime, int64(diagCtx.reqDuration))
 			atomic.AddInt64(&action.LockCtx.Stats.LockRPCCount, 1)
 		}
 		if err != nil {
@@ -174,7 +170,7 @@
 		}
 
 		if action.lockWaitMode == kvrpcpb.PessimisticWaitLockMode_RetryFirst {
-			finished, err := action.handlePessimisticLockResponseRetryFirstMode(c, bo, &batch, mutations, resp)
+			finished, err := action.handlePessimisticLockResponseRetryFirstMode(c, bo, &batch, mutations, resp, &diagCtx)
 			if err != nil {
 				return err
 			}
@@ -182,7 +178,7 @@
 				return nil
 			}
 		} else if action.lockWaitMode == kvrpcpb.PessimisticWaitLockMode_LockFirst {
-			finished, retryMutations, err := action.handlePessimisticLockResponseLockFirstMode(c, bo, &batch, mutations, resp)
+			finished, retryMutations, err := action.handlePessimisticLockResponseLockFirstMode(c, bo, &batch, mutations, resp, &diagCtx)
 			if err != nil {
 				return err
 			}
@@ -216,11 +212,10 @@
 				return errors.WithStack(tikverr.ErrQueryInterrupted)
 			}
 		}
-<<<<<<< HEAD
-	}
-}
-
-func (action actionPessimisticLock) handlePessimisticLockResponseRetryFirstMode(c *twoPhaseCommitter, bo *retry.Backoffer, batch *batchMutations, mutationsPb []*kvrpcpb.Mutation, resp *tikvrpc.Response) (finished bool, err error) {
+	}
+}
+
+func (action actionPessimisticLock) handlePessimisticLockResponseRetryFirstMode(c *twoPhaseCommitter, bo *retry.Backoffer, batch *batchMutations, mutationsPb []*kvrpcpb.Mutation, resp *tikvrpc.Response, diagCtx *diagnosticContext) (finished bool, err error) {
 	regionErr, err := resp.GetRegionError()
 	if err != nil {
 		return true, err
@@ -233,17 +228,6 @@
 			err = bo.Backoff(retry.BoRegionMiss, errors.New(regionErr.String()))
 			if err != nil {
 				return true, err
-=======
-		lockResp := resp.Resp.(*kvrpcpb.PessimisticLockResponse)
-		keyErrs := lockResp.GetErrors()
-		if len(keyErrs) == 0 {
-			action.LockCtx.Stats.MergeReqDetails(reqDuration, batch.region.GetID(), sender.GetStoreAddr(), lockResp.ExecDetailsV2)
-
-			if batch.isPrimary {
-				// After locking the primary key, we should protect the primary lock from expiring
-				// now in case locking the remaining keys take a long time.
-				c.run(c, action.LockCtx)
->>>>>>> e10841f2
 			}
 		}
 		same, err := batch.relocate(bo, c.store.GetRegionCache())
@@ -266,6 +250,8 @@
 	}
 	keyErrs := lockResp.GetErrors()
 	if len(keyErrs) == 0 {
+		action.LockCtx.Stats.MergeReqDetails(diagCtx.reqDuration, batch.region.GetID(), diagCtx.sender.GetStoreAddr(), lockResp.ExecDetailsV2)
+
 		if batch.isPrimary {
 			// After locking the primary key, we should protect the primary lock from expiring
 			// now in case locking the remaining keys take a long time.
@@ -314,18 +300,26 @@
 	}
 	// Because we already waited on tikv, no need to Backoff here.
 	// tikv default will wait 3s(also the maximum wait value) when lock error occurs
-	startTime := time.Now()
-	msBeforeTxnExpired, err := c.store.GetLockResolver().ResolveLocks(bo, 0, locks)
+	if diagCtx.resolvingRecordToken == nil {
+		token := c.store.GetLockResolver().RecordResolvingLocks(locks, c.startTS)
+		diagCtx.resolvingRecordToken = &token
+		defer c.store.GetLockResolver().ResolveLocksDone(c.startTS, *diagCtx.resolvingRecordToken)
+	} else {
+		c.store.GetLockResolver().UpdateResolvingLocks(locks, c.startTS, *diagCtx.resolvingRecordToken)
+	}
+	resolveLockOpts := txnlock.ResolveLocksOptions{
+		CallerStartTS: 0,
+		Locks:         locks,
+		Detail:        &action.LockCtx.Stats.ResolveLock,
+	}
+	resolveLockRes, err := c.store.GetLockResolver().ResolveLocksWithOpts(bo, resolveLockOpts)
 	if err != nil {
 		return true, err
 	}
-	if action.LockCtx.Stats != nil {
-		atomic.AddInt64(&action.LockCtx.Stats.ResolveLockTime, int64(time.Since(startTime)))
-	}
 
 	// If msBeforeTxnExpired is not zero, it means there are still locks blocking us acquiring
 	// the pessimistic lock. We should return acquire fail with nowait set or timeout error if necessary.
-	if msBeforeTxnExpired > 0 {
+	if resolveLockRes.TTL > 0 {
 		if action.LockWaitTime() == kv.LockNoWait {
 			return true, errors.WithStack(tikverr.ErrLockAcquireFailAndNoWaitSet)
 		} else if action.LockWaitTime() == kv.LockAlwaysWait {
@@ -344,7 +338,7 @@
 	return false, nil
 }
 
-func (action actionPessimisticLock) handlePessimisticLockResponseLockFirstMode(c *twoPhaseCommitter, bo *retry.Backoffer, batch *batchMutations, mutationsPb []*kvrpcpb.Mutation, resp *tikvrpc.Response) (finished bool, retryMutations CommitterMutations, err error) {
+func (action actionPessimisticLock) handlePessimisticLockResponseLockFirstMode(c *twoPhaseCommitter, bo *retry.Backoffer, batch *batchMutations, mutationsPb []*kvrpcpb.Mutation, resp *tikvrpc.Response, diagCtx *diagnosticContext) (finished bool, retryMutations CommitterMutations, err error) {
 	regionErr, err := resp.GetRegionError()
 	if err != nil {
 		return true, nil, err
@@ -402,6 +396,11 @@
 		}
 	}
 
+	if len(lockResp.Results) > 0 && failedMutations.Len() < len(lockResp.Results) {
+		// Can we do it like this?
+		action.LockCtx.Stats.MergeReqDetails(diagCtx.reqDuration, batch.region.GetID(), diagCtx.sender.GetStoreAddr(), lockResp.ExecDetailsV2)
+	}
+
 	// The primary must be locked first, otherwise there should be some bug in the implementation.
 	if batch.isPrimary && failedMutations.Len() < len(lockResp.Results) && lockResp.Results[batch.primaryIndex].Type == kvrpcpb.PessimisticLockKeyResultType_Failed {
 		return true, nil, errors.New("Pessimistic lock response corrupted")
@@ -436,29 +435,10 @@
 				return true, nil, err
 			}
 		}
-<<<<<<< HEAD
 		same, err := batch.relocate(bo, c.store.GetRegionCache())
-=======
-		// Because we already waited on tikv, no need to Backoff here.
-		// tikv default will wait 3s(also the maximum wait value) when lock error occurs
-		if resolvingRecordToken == nil {
-			token := c.store.GetLockResolver().RecordResolvingLocks(locks, c.startTS)
-			resolvingRecordToken = &token
-			defer c.store.GetLockResolver().ResolveLocksDone(c.startTS, *resolvingRecordToken)
-		} else {
-			c.store.GetLockResolver().UpdateResolvingLocks(locks, c.startTS, *resolvingRecordToken)
-		}
-		resolveLockOpts := txnlock.ResolveLocksOptions{
-			CallerStartTS: 0,
-			Locks:         locks,
-			Detail:        &action.LockCtx.Stats.ResolveLock,
-		}
-		resolveLockRes, err := c.store.GetLockResolver().ResolveLocksWithOpts(bo, resolveLockOpts)
->>>>>>> e10841f2
 		if err != nil {
 			return true, nil, err
 		}
-<<<<<<< HEAD
 		retryMutations = &failedMutations
 		if len(lockResp.Results) == 0 {
 			retryMutations = batch.mutations
@@ -474,33 +454,26 @@
 		if len(locks) > 0 {
 			// Because we already waited on tikv, no need to Backoff here.
 			// tikv default will wait 3s(also the maximum wait value) when lock error occurs
-			startTime := time.Now()
-			msBeforeTxnExpired, err := c.store.GetLockResolver().ResolveLocks(bo, 0, locks)
+			if diagCtx.resolvingRecordToken == nil {
+				token := c.store.GetLockResolver().RecordResolvingLocks(locks, c.startTS)
+				diagCtx.resolvingRecordToken = &token
+				defer c.store.GetLockResolver().ResolveLocksDone(c.startTS, *diagCtx.resolvingRecordToken)
+			} else {
+				c.store.GetLockResolver().UpdateResolvingLocks(locks, c.startTS, *diagCtx.resolvingRecordToken)
+			}
+			resolveLockOpts := txnlock.ResolveLocksOptions{
+				CallerStartTS: 0,
+				Locks:         locks,
+				Detail:        &action.LockCtx.Stats.ResolveLock,
+			}
+			resolveLockRes, err := c.store.GetLockResolver().ResolveLocksWithOpts(bo, resolveLockOpts)
 			if err != nil {
 				return true, nil, err
-=======
-
-		// If msBeforeTxnExpired is not zero, it means there are still locks blocking us acquiring
-		// the pessimistic lock. We should return acquire fail with nowait set or timeout error if necessary.
-		if resolveLockRes.TTL > 0 {
-			if action.LockWaitTime() == kv.LockNoWait {
-				return errors.WithStack(tikverr.ErrLockAcquireFailAndNoWaitSet)
-			} else if action.LockWaitTime() == kv.LockAlwaysWait {
-				// do nothing but keep wait
-			} else {
-				// the lockWaitTime is set, we should return wait timeout if we are still blocked by a lock
-				if time.Since(lockWaitStartTime).Milliseconds() >= action.LockWaitTime() {
-					return errors.WithStack(tikverr.ErrLockWaitTimeout)
-				}
->>>>>>> e10841f2
-			}
-			if action.LockCtx.Stats != nil {
-				atomic.AddInt64(&action.LockCtx.Stats.ResolveLockTime, int64(time.Since(startTime)))
 			}
 
 			// If msBeforeTxnExpired is not zero, it means there are still locks blocking us acquiring
 			// the pessimistic lock. We should return acquire fail with nowait set or timeout error if necessary.
-			if msBeforeTxnExpired > 0 {
+			if resolveLockRes.TTL > 0 {
 				if action.LockWaitTime() == kv.LockNoWait {
 					return true, nil, errors.WithStack(tikverr.ErrLockAcquireFailAndNoWaitSet)
 				} else if action.LockWaitTime() == kv.LockAlwaysWait {
