--- conflicted
+++ resolved
@@ -839,7 +839,6 @@
 	return keys, nil
 }
 
-<<<<<<< HEAD
 // CheckConstraintForAlreadyLockedKeys checks if the key satisfies the key existence constraint for a key that's already
 // locked, including those locked in aggressive-locking state.
 func (txn *KVTxn) CheckConstraintForAlreadyLockedKeys(keys ...[]byte) error {
@@ -865,7 +864,7 @@
 	}
 	// If the key is locked in the current aggressive locking stage, override the information in memBuf.
 	isInLastAggressiveLockingStage := false
-	if txn.aggressiveLockingContext != nil {
+	if txn.IsInAggressiveLockingMode() {
 		if entry, ok := txn.aggressiveLockingContext.currentLockedKeys[string(key)]; ok {
 			locked = true
 			valueExist = entry.Value.Exists
@@ -884,7 +883,8 @@
 		}
 	}
 	return locked && !isInLastAggressiveLockingStage, nil
-=======
+}
+
 // collectAggressiveLockingStats collects statistics about aggressive locking and updates metrics if needed.
 func (txn *KVTxn) collectAggressiveLockingStats(lockCtx *tikv.LockCtx, keys int, skippedLockKeys int, filteredAggressiveLockedKeysCount int, lockWakeUpMode kvrpcpb.PessimisticLockWakeUpMode) {
 	if keys > 0 {
@@ -905,7 +905,6 @@
 	}
 
 	lockCtx.Stats.AggressiveLockDerivedCount += filteredAggressiveLockedKeysCount
->>>>>>> 884a6343
 }
 
 // LockKeys tries to lock the entries with the keys in KV store.
@@ -977,31 +976,10 @@
 	// Avoid data race with concurrent updates to the memBuf
 	memBuf.RLock()
 	for _, key := range keysInput {
-<<<<<<< HEAD
 		alreadyLocked, err := txn.checkKeyStatusAndConstraint(memBuf, key)
 		if err != nil {
 			memBuf.RUnlock()
 			return err
-=======
-		// The value of lockedMap is only used by pessimistic transactions.
-		var valueExist, locked, checkKeyExists bool
-		if flags, err := memBuf.GetFlags(key); err == nil {
-			locked = flags.HasLocked()
-			valueExist = flags.HasLockedValueExists()
-			checkKeyExists = flags.HasNeedCheckExists()
-		}
-		// If the key is locked in the current aggressive locking stage, override the information in memBuf.
-		isInLastAggressiveLockingStage := false
-		if txn.IsInAggressiveLockingMode() {
-			if entry, ok := txn.aggressiveLockingContext.currentLockedKeys[string(key)]; ok {
-				locked = true
-				valueExist = entry.Value.Exists
-			} else if entry, ok := txn.aggressiveLockingContext.lastRetryUnnecessaryLocks[string(key)]; ok {
-				locked = true
-				valueExist = entry.Value.Exists
-				isInLastAggressiveLockingStage = true
-			}
->>>>>>> 884a6343
 		}
 
 		if alreadyLocked {
@@ -1087,22 +1065,13 @@
 
 			if len(keys) == 0 {
 				if lockCtx.Stats != nil {
-<<<<<<< HEAD
-					lockCtx.Stats.AggressiveLockDerivedCount += filteredAggressiveLockedKeysCount
-=======
 					txn.collectAggressiveLockingStats(lockCtx, 0, 0, filteredAggressiveLockedKeysCount, lockWakeUpMode)
->>>>>>> 884a6343
 				}
 				return nil
 			}
 		}
 
-<<<<<<< HEAD
-		lockWakeUpMode := kvrpcpb.PessimisticLockWakeUpMode_WakeUpModeNormal
-		if txn.aggressiveLockingContext != nil && len(keys) == 1 && !lockCtx.LockOnlyIfExists {
-=======
 		if txn.IsInAggressiveLockingMode() && len(keys) == 1 {
->>>>>>> 884a6343
 			lockWakeUpMode = kvrpcpb.PessimisticLockWakeUpMode_WakeUpModeForceLock
 		}
 		bo := retry.NewBackofferWithVars(ctx, pessimisticLockMaxBackoff, txn.vars)
@@ -1238,25 +1207,9 @@
 	}
 
 	// Update statistics information.
-<<<<<<< HEAD
-	txn.lockedCnt += len(keys) - skipedLockKeys
-	if txn.aggressiveLockingContext != nil && lockCtx.Stats != nil {
-		lockCtx.Stats.AggressiveLockNewCount += len(keys)
-		lockCtx.Stats.AggressiveLockDerivedCount += filteredAggressiveLockedKeysCount
-
-		lockedWithConflictCount := 0
-		for _, v := range lockCtx.Values {
-			if v.LockedWithConflictTS != 0 {
-				lockedWithConflictCount++
-			}
-		}
-		lockCtx.Stats.LockedWithConflictCount += lockedWithConflictCount
-		metrics.AggressiveLockedKeysLockedWithConflict.Add(float64(lockedWithConflictCount))
-=======
 	txn.lockedCnt += len(keys) - skippedLockKeys
 	if txn.IsInAggressiveLockingMode() && lockCtx.Stats != nil {
 		txn.collectAggressiveLockingStats(lockCtx, len(keys), skippedLockKeys, filteredAggressiveLockedKeysCount, lockWakeUpMode)
->>>>>>> 884a6343
 	}
 	return nil
 }
