// Copyright 2021 TiKV Authors
//
// Licensed under the Apache License, Version 2.0 (the "License");
// you may not use this file except in compliance with the License.
// You may obtain a copy of the License at
//
//     http://www.apache.org/licenses/LICENSE-2.0
//
// Unless required by applicable law or agreed to in writing, software
// distributed under the License is distributed on an "AS IS" BASIS,
// WITHOUT WARRANTIES OR CONDITIONS OF ANY KIND, either express or implied.
// See the License for the specific language governing permissions and
// limitations under the License.

// NOTE: The code in this file is based on code from the
// TiDB project, licensed under the Apache License v 2.0
//
// https://github.com/pingcap/tidb/tree/cc5e161ac06827589c4966674597c137cc9e809c/store/tikv/unionstore/memdb_norace_test.go
//

// Copyright 2020 PingCAP, Inc.
//
// Licensed under the Apache License, Version 2.0 (the "License");
// you may not use this file except in compliance with the License.
// You may obtain a copy of the License at
//
//     http://www.apache.org/licenses/LICENSE-2.0
//
// Unless required by applicable law or agreed to in writing, software
// distributed under the License is distributed on an "AS IS" BASIS,
// WITHOUT WARRANTIES OR CONDITIONS OF ANY KIND, either express or implied.
// See the License for the specific language governing permissions and
// limitations under the License.

// +build !race

package unionstore

import (
	"encoding/binary"
	"math/rand"
	"testing"

	"github.com/pingcap/goleveldb/leveldb/comparer"
	leveldb "github.com/pingcap/goleveldb/leveldb/memdb"
	"github.com/stretchr/testify/require"
)

// The test takes too long under the race detector.
func TestRandom(t *testing.T) {
	require := require.New(t)

	const cnt = 50000
	keys := make([][]byte, cnt)
	for i := range keys {
		keys[i] = make([]byte, rand.Intn(19)+1)
		rand.Read(keys[i])
	}

	p1 := newMemDB()
	p2 := leveldb.New(comparer.DefaultComparer, 4*1024)
	for _, k := range keys {
		p1.Set(k, k)
		_ = p2.Put(k, k)
	}

	require.Equal(p1.Len(), p2.Len())
	require.Equal(p1.Size(), p2.Size())

	rand.Shuffle(cnt, func(i, j int) { keys[i], keys[j] = keys[j], keys[i] })

	for _, k := range keys {
		op := rand.Float64()
		if op < 0.35 {
<<<<<<< HEAD
			p1.UnsafeRemoveKey(k)
=======
			p1.RemoveFromBuffer(k)
>>>>>>> c0e87661
			p2.Delete(k)
		} else {
			newValue := make([]byte, rand.Intn(19)+1)
			rand.Read(newValue)
			p1.Set(k, newValue)
			_ = p2.Put(k, newValue)
		}
	}
	checkConsist(t, p1, p2)
}

// The test takes too long under the race detector.
func TestRandomDerive(t *testing.T) {
	db := newMemDB()
	golden := leveldb.New(comparer.DefaultComparer, 4*1024)
	testRandomDeriveRecur(t, db, golden, 0)
}

func testRandomDeriveRecur(t *testing.T, db *MemDB, golden *leveldb.DB, depth int) [][2][]byte {
	var keys [][]byte
	if op := rand.Float64(); op < 0.33 {
		start, end := rand.Intn(512), rand.Intn(512)+512
		cnt := end - start
		keys = make([][]byte, cnt)
		for i := range keys {
			keys[i] = make([]byte, 8)
			binary.BigEndian.PutUint64(keys[i], uint64(start+i))
		}
	} else if op < 0.66 {
		keys = make([][]byte, rand.Intn(512)+512)
		for i := range keys {
			keys[i] = make([]byte, rand.Intn(19)+1)
			rand.Read(keys[i])
		}
	} else {
		keys = make([][]byte, 512)
		for i := range keys {
			keys[i] = make([]byte, 8)
			binary.BigEndian.PutUint64(keys[i], uint64(i))
		}
	}

	vals := make([][]byte, len(keys))
	for i := range vals {
		vals[i] = make([]byte, rand.Intn(255)+1)
		rand.Read(vals[i])
	}

	h := db.Staging()
	opLog := make([][2][]byte, 0, len(keys))
	for i := range keys {
		db.Set(keys[i], vals[i])
		old, err := golden.Get(keys[i])
		if err != nil {
			opLog = append(opLog, [2][]byte{keys[i], nil})
		} else {
			opLog = append(opLog, [2][]byte{keys[i], old})
		}
		golden.Put(keys[i], vals[i])
	}

	if depth < 100 {
		childOps := testRandomDeriveRecur(t, db, golden, depth+1)
		opLog = append(opLog, childOps...)
	}

	if rand.Float64() < 0.3 && depth > 0 {
		db.Cleanup(h)
		for i := len(opLog) - 1; i >= 0; i-- {
			if opLog[i][1] == nil {
				golden.Delete(opLog[i][0])
			} else {
				golden.Put(opLog[i][0], opLog[i][1])
			}
		}
		opLog = nil
	} else {
		db.Release(h)
	}

	if depth%10 == 0 {
		checkConsist(t, db, golden)
	}

	return opLog
}<|MERGE_RESOLUTION|>--- conflicted
+++ resolved
@@ -72,11 +72,7 @@
 	for _, k := range keys {
 		op := rand.Float64()
 		if op < 0.35 {
-<<<<<<< HEAD
-			p1.UnsafeRemoveKey(k)
-=======
 			p1.RemoveFromBuffer(k)
->>>>>>> c0e87661
 			p2.Delete(k)
 		} else {
 			newValue := make([]byte, rand.Intn(19)+1)
