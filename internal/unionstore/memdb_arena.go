--- conflicted
+++ resolved
@@ -214,11 +214,7 @@
 }
 
 func (a *nodeAllocator) allocNode(key []byte) (memdbArenaAddr, *memdbNode) {
-<<<<<<< HEAD
-	nodeSize := 8*4 + 2 + 2 + len(key)
-=======
 	nodeSize := 8*4 + 2 + kv.FlagBytes + len(key)
->>>>>>> c0e87661
 	addr, mem := a.alloc(nodeSize, true)
 	n := (*memdbNode)(unsafe.Pointer(&mem[0]))
 	n.vptr = nullAddr
