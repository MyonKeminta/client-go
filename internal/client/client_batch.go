// Copyright 2021 TiKV Authors
//
// Licensed under the Apache License, Version 2.0 (the "License");
// you may not use this file except in compliance with the License.
// You may obtain a copy of the License at
//
//     http://www.apache.org/licenses/LICENSE-2.0
//
// Unless required by applicable law or agreed to in writing, software
// distributed under the License is distributed on an "AS IS" BASIS,
// WITHOUT WARRANTIES OR CONDITIONS OF ANY KIND, either express or implied.
// See the License for the specific language governing permissions and
// limitations under the License.

// NOTE: The code in this file is based on code from the
// TiDB project, licensed under the Apache License v 2.0
//
// https://github.com/pingcap/tidb/tree/cc5e161ac06827589c4966674597c137cc9e809c/store/tikv/client/client_batch.go
//

// Copyright 2019 PingCAP, Inc.
//
// Licensed under the Apache License, Version 2.0 (the "License");
// you may not use this file except in compliance with the License.
// You may obtain a copy of the License at
//
//     http://www.apache.org/licenses/LICENSE-2.0
//
// Unless required by applicable law or agreed to in writing, software
// distributed under the License is distributed on an "AS IS" BASIS,
// WITHOUT WARRANTIES OR CONDITIONS OF ANY KIND, either express or implied.
// See the License for the specific language governing permissions and
// limitations under the License.

// Package client provides tcp connection to kvserver.
package client

import (
	"context"
	"fmt"
	"math"
	"runtime/trace"
	"sync"
	"sync/atomic"
	"time"

	"github.com/pingcap/kvproto/pkg/tikvpb"
	"github.com/pkg/errors"
	"github.com/prometheus/client_golang/prometheus"
	"github.com/tikv/client-go/v2/config"
	"github.com/tikv/client-go/v2/config/retry"
	tikverr "github.com/tikv/client-go/v2/error"
	"github.com/tikv/client-go/v2/internal/logutil"
	"github.com/tikv/client-go/v2/metrics"
	"github.com/tikv/client-go/v2/tikvrpc"
	"github.com/tikv/client-go/v2/util"
	"go.uber.org/zap"
	"google.golang.org/grpc"
	"google.golang.org/grpc/connectivity"
	"google.golang.org/grpc/metadata"
)

type batchCommandsEntry struct {
	ctx context.Context
	req *tikvpb.BatchCommandsRequest_Request
	res chan *tikvpb.BatchCommandsResponse_Response
	// forwardedHost is the address of a store which will handle the request.
	// It's different from the address the request sent to.
	forwardedHost string
	// canceled indicated the request is canceled or not.
	canceled int32
	err      error
	pri      uint64
}

func (b *batchCommandsEntry) isCanceled() bool {
	return atomic.LoadInt32(&b.canceled) == 1
}

func (b *batchCommandsEntry) priority() uint64 {
	return b.pri
}

func (b *batchCommandsEntry) error(err error) {
	b.err = err
	close(b.res)
}

// batchCommandsBuilder collects a batch of `batchCommandsEntry`s to build
// `BatchCommandsRequest`s.
type batchCommandsBuilder struct {
	// Each BatchCommandsRequest_Request sent to a store has a unique identity to
	// distinguish its response.
	idAlloc    uint64
	entries    *PriorityQueue
	requests   []*tikvpb.BatchCommandsRequest_Request
	requestIDs []uint64
	// In most cases, there isn't any forwardingReq.
	forwardingReqs map[string]*tikvpb.BatchCommandsRequest
}

func (b *batchCommandsBuilder) len() int {
	return b.entries.Len()
}

func (b *batchCommandsBuilder) push(entry *batchCommandsEntry) {
	b.entries.Push(entry)
}

const highTaskPriority = 10

func (b *batchCommandsBuilder) hasHighPriorityTask() bool {
	return b.entries.highestPriority() >= highTaskPriority
}

// buildWithLimit builds BatchCommandsRequests with the given limit.
// the highest priority tasks don't consume any limit,
// so the limit only works for normal tasks.
// The first return value is the request that doesn't need forwarding.
// The second is a map that maps forwarded hosts to requests.
func (b *batchCommandsBuilder) buildWithLimit(limit int64, collect func(id uint64, e *batchCommandsEntry),
) (*tikvpb.BatchCommandsRequest, map[string]*tikvpb.BatchCommandsRequest) {
	count := int64(0)
	build := func(reqs []Item) {
		for _, e := range reqs {
			e := e.(*batchCommandsEntry)
			if e.isCanceled() {
				continue
			}
			if e.priority() < highTaskPriority {
				count++
			}

			if collect != nil {
				collect(b.idAlloc, e)
			}
			if e.forwardedHost == "" {
				b.requestIDs = append(b.requestIDs, b.idAlloc)
				b.requests = append(b.requests, e.req)
			} else {
				batchReq, ok := b.forwardingReqs[e.forwardedHost]
				if !ok {
					batchReq = &tikvpb.BatchCommandsRequest{}
					b.forwardingReqs[e.forwardedHost] = batchReq
				}
				batchReq.RequestIds = append(batchReq.RequestIds, b.idAlloc)
				batchReq.Requests = append(batchReq.Requests, e.req)
			}
			b.idAlloc++
		}
	}
	for (count < limit && b.entries.Len() > 0) || b.hasHighPriorityTask() {
		n := limit
		if limit == 0 {
			n = 1
		}
		reqs := b.entries.Take(int(n))
		if len(reqs) == 0 {
			break
		}
		build(reqs)
	}
	var req *tikvpb.BatchCommandsRequest
	if len(b.requests) > 0 {
		req = &tikvpb.BatchCommandsRequest{
			Requests:   b.requests,
			RequestIds: b.requestIDs,
		}
	}
	return req, b.forwardingReqs
}

// cancel all requests, only used in test.
func (b *batchCommandsBuilder) cancel(e error) {
	for _, entry := range b.entries.all() {
		entry.(*batchCommandsEntry).error(e)
	}
	b.entries.reset()
}

// reset resets the builder to the initial state.
// Should call it before collecting a new batch.
func (b *batchCommandsBuilder) reset() {
	b.entries.clean()
	// NOTE: We can't simply set entries = entries[:0] here.
	// The data in the cap part of the slice would reference the prewrite keys whose
	// underlying memory is borrowed from memdb. The reference cause GC can't release
	// the memdb, leading to serious memory leak problems in the large transaction case.
	for i := 0; i < len(b.requests); i++ {
		b.requests[i] = nil
	}
	b.requests = b.requests[:0]
	b.requestIDs = b.requestIDs[:0]

	for k := range b.forwardingReqs {
		delete(b.forwardingReqs, k)
	}
}

func newBatchCommandsBuilder(maxBatchSize uint) *batchCommandsBuilder {
	return &batchCommandsBuilder{
		idAlloc:        0,
		entries:        NewPriorityQueue(),
		requests:       make([]*tikvpb.BatchCommandsRequest_Request, 0, maxBatchSize),
		requestIDs:     make([]uint64, 0, maxBatchSize),
		forwardingReqs: make(map[string]*tikvpb.BatchCommandsRequest),
	}
}

type batchConn struct {
	// An atomic flag indicates whether the batch is idle or not.
	// 0 for busy, others for idle.
	idle uint32

	// batchCommandsCh used for batch commands.
	batchCommandsCh        chan *batchCommandsEntry
	batchCommandsClients   []*batchCommandsClient
	tikvTransportLayerLoad uint64
	closed                 chan struct{}

	reqBuilder *batchCommandsBuilder

	// Notify rpcClient to check the idle flag
	idleNotify *uint32
	idleDetect *time.Timer

	pendingRequests prometheus.Observer
	batchSize       prometheus.Observer

	index uint32
}

func newBatchConn(connCount, maxBatchSize uint, idleNotify *uint32) *batchConn {
	return &batchConn{
		batchCommandsCh:        make(chan *batchCommandsEntry, maxBatchSize),
		batchCommandsClients:   make([]*batchCommandsClient, 0, connCount),
		tikvTransportLayerLoad: 0,
		closed:                 make(chan struct{}),
		reqBuilder:             newBatchCommandsBuilder(maxBatchSize),
		idleNotify:             idleNotify,
		idleDetect:             time.NewTimer(idleTimeout),
	}
}

func (a *batchConn) isIdle() bool {
	return atomic.LoadUint32(&a.idle) != 0
}

// fetchAllPendingRequests fetches all pending requests from the channel.
func (a *batchConn) fetchAllPendingRequests(
	maxBatchSize int,
) time.Time {
	// Block on the first element.
	var headEntry *batchCommandsEntry
	select {
	case headEntry = <-a.batchCommandsCh:
		if !a.idleDetect.Stop() {
			<-a.idleDetect.C
		}
		a.idleDetect.Reset(idleTimeout)
	case <-a.idleDetect.C:
		a.idleDetect.Reset(idleTimeout)
		atomic.AddUint32(&a.idle, 1)
		atomic.CompareAndSwapUint32(a.idleNotify, 0, 1)
		// This batchConn to be recycled
		return time.Now()
	case <-a.closed:
		return time.Now()
	}
	if headEntry == nil {
		return time.Now()
	}
	ts := time.Now()
	a.reqBuilder.push(headEntry)

	// This loop is for trying best to collect more requests.
	for a.reqBuilder.len() < maxBatchSize {
		select {
		case entry := <-a.batchCommandsCh:
			if entry == nil {
				return ts
			}
			a.reqBuilder.push(entry)
		default:
			return ts
		}
	}
	return ts
}

// fetchMorePendingRequests fetches more pending requests from the channel.
func (a *batchConn) fetchMorePendingRequests(
	maxBatchSize int,
	batchWaitSize int,
	maxWaitTime time.Duration,
) {
	// Try to collect `batchWaitSize` requests, or wait `maxWaitTime`.
	after := time.NewTimer(maxWaitTime)
	for a.reqBuilder.len() < batchWaitSize {
		select {
		case entry := <-a.batchCommandsCh:
			if entry == nil {
				return
			}
			a.reqBuilder.push(entry)
		case <-after.C:
			return
		}
	}
	after.Stop()

	// Do an additional non-block try. Here we test the length with `maxBatchSize` instead
	// of `batchWaitSize` because trying best to fetch more requests is necessary so that
	// we can adjust the `batchWaitSize` dynamically.
	for a.reqBuilder.len() < maxBatchSize {
		select {
		case entry := <-a.batchCommandsCh:
			if entry == nil {
				return
			}
			a.reqBuilder.push(entry)
		default:
			return
		}
	}
}

const idleTimeout = 3 * time.Minute

// BatchSendLoopPanicCounter is only used for testing.
var BatchSendLoopPanicCounter int64 = 0

func (a *batchConn) batchSendLoop(cfg config.TiKVClient) {
	defer func() {
		if r := recover(); r != nil {
			metrics.TiKVPanicCounter.WithLabelValues(metrics.LabelBatchSendLoop).Inc()
			logutil.BgLogger().Error("batchSendLoop",
				zap.Any("r", r),
				zap.Stack("stack"))
			atomic.AddInt64(&BatchSendLoopPanicCounter, 1)
			logutil.BgLogger().Info("restart batchSendLoop", zap.Int64("count", atomic.LoadInt64(&BatchSendLoopPanicCounter)))
			go a.batchSendLoop(cfg)
		}
	}()

	bestBatchWaitSize := cfg.BatchWaitSize
	for {
		a.reqBuilder.reset()

		start := a.fetchAllPendingRequests(int(cfg.MaxBatchSize))

		// curl -X PUT -d 'return(true)' http://0.0.0.0:10080/fail/tikvclient/mockBlockOnBatchClient
		if val, err := util.EvalFailpoint("mockBlockOnBatchClient"); err == nil {
			if val.(bool) {
				time.Sleep(1 * time.Hour)
			}
		}

		if a.reqBuilder.len() < int(cfg.MaxBatchSize) && cfg.MaxBatchWaitTime > 0 {
			// If the target TiKV is overload, wait a while to collect more requests.
			if atomic.LoadUint64(&a.tikvTransportLayerLoad) >= uint64(cfg.OverloadThreshold) {
				metrics.TiKVBatchWaitOverLoad.Inc()
				a.fetchMorePendingRequests(int(cfg.MaxBatchSize), int(bestBatchWaitSize), cfg.MaxBatchWaitTime)
			}
		}
		a.pendingRequests.Observe(float64(len(a.batchCommandsCh) + a.reqBuilder.len()))
		length := a.reqBuilder.len()
		if uint(length) == 0 {
			// The batch command channel is closed.
			return
		} else if uint(length) < bestBatchWaitSize && bestBatchWaitSize > 1 {
			// Waits too long to collect requests, reduce the target batch size.
			bestBatchWaitSize--
		} else if uint(length) > bestBatchWaitSize+4 && bestBatchWaitSize < cfg.MaxBatchSize {
			bestBatchWaitSize++
		}

		a.getClientAndSend()
		metrics.TiKVBatchSendLatency.Observe(float64(time.Since(start)))
	}
}

const (
	SendFailedReasonNoAvailableLimit   = "concurrency limit exceeded"
	SendFailedReasonTryLockForSendFail = "tryLockForSend fail"
)

func (a *batchConn) getClientAndSend() {
	if val, err := util.EvalFailpoint("mockBatchClientSendDelay"); err == nil {
		if timeout, ok := val.(int); ok && timeout > 0 {
			time.Sleep(time.Duration(timeout * int(time.Millisecond)))
		}
	}

	// Choose a connection by round-robbin.
	var (
		cli    *batchCommandsClient
		target string
	)
	reasons := make([]string, 0)
	hasHighPriorityTask := a.reqBuilder.hasHighPriorityTask()
	for i := 0; i < len(a.batchCommandsClients); i++ {
		a.index = (a.index + 1) % uint32(len(a.batchCommandsClients))
		target = a.batchCommandsClients[a.index].target
		// The lock protects the batchCommandsClient from been closed while it's in use.
		c := a.batchCommandsClients[a.index]
		if hasHighPriorityTask || c.available() > 0 {
			if c.tryLockForSend() {
				cli = c
				break
			} else {
				reasons = append(reasons, SendFailedReasonTryLockForSendFail)
			}
		} else {
			reasons = append(reasons, SendFailedReasonNoAvailableLimit)
		}
	}
	if cli == nil {
		logutil.BgLogger().Info("no available connections", zap.String("target", target), zap.Any("reasons", reasons))
		metrics.TiKVNoAvailableConnectionCounter.Inc()
		return
	}
	defer cli.unlockForSend()
	available := cli.available()
	batch := 0
	req, forwardingReqs := a.reqBuilder.buildWithLimit(available, func(id uint64, e *batchCommandsEntry) {
		cli.batched.Store(id, e)
		cli.sent.Add(1)
		if trace.IsEnabled() {
			trace.Log(e.ctx, "rpc", "send")
		}
	})
	if req != nil {
		batch += len(req.RequestIds)
		cli.send("", req)
	}
	for forwardedHost, req := range forwardingReqs {
		batch += len(req.RequestIds)
		cli.send(forwardedHost, req)
	}
	if batch > 0 {
		a.batchSize.Observe(float64(batch))
	}
}

type tryLock struct {
	*sync.Cond
	reCreating bool
}

func (l *tryLock) tryLockForSend() bool {
	l.L.Lock()
	if l.reCreating {
		l.L.Unlock()
		return false
	}
	return true
}

func (l *tryLock) unlockForSend() {
	l.L.Unlock()
}

func (l *tryLock) lockForRecreate() {
	l.L.Lock()
	for l.reCreating {
		l.Wait()
	}
	l.reCreating = true
	l.L.Unlock()
}

func (l *tryLock) unlockForRecreate() {
	l.L.Lock()
	l.reCreating = false
	l.Broadcast()
	l.L.Unlock()
}

type batchCommandsStream struct {
	tikvpb.Tikv_BatchCommandsClient
	forwardedHost string
}

func (s *batchCommandsStream) recv() (resp *tikvpb.BatchCommandsResponse, err error) {
	now := time.Now()
	defer func() {
		if r := recover(); r != nil {
			metrics.TiKVPanicCounter.WithLabelValues(metrics.LabelBatchRecvLoop).Inc()
			logutil.BgLogger().Error("batchCommandsClient.recv panic",
				zap.Any("r", r),
				zap.Stack("stack"))
			err = errors.New("batch conn recv paniced")
		}
		if err == nil {
			metrics.BatchRecvHistogramOK.Observe(float64(time.Since(now)))
		} else {
			metrics.BatchRecvHistogramError.Observe(float64(time.Since(now)))
		}
	}()
	if _, err := util.EvalFailpoint("gotErrorInRecvLoop"); err == nil {
		return nil, errors.New("injected error in batchRecvLoop")
	}
	// When `conn.Close()` is called, `client.Recv()` will return an error.
	resp, err = s.Recv()
	return
}

// recreate creates a new BatchCommands stream. The conn should be ready for work.
func (s *batchCommandsStream) recreate(conn *grpc.ClientConn) error {
	tikvClient := tikvpb.NewTikvClient(conn)
	ctx := context.TODO()
	// Set metadata for forwarding stream.
	if s.forwardedHost != "" {
		ctx = metadata.AppendToOutgoingContext(ctx, forwardMetadataKey, s.forwardedHost)
	}
	streamClient, err := tikvClient.BatchCommands(ctx)
	if err != nil {
		return errors.WithStack(err)
	}
	s.Tikv_BatchCommandsClient = streamClient
	return nil
}

type batchCommandsClient struct {
	// The target host.
	target string

	conn *grpc.ClientConn
	// client and forwardedClients are protected by tryLock.
	//
	// client is the stream that needn't forwarding.
	client *batchCommandsStream
	// TiDB uses [gRPC-metadata](https://github.com/grpc/grpc-go/blob/master/Documentation/grpc-metadata.md) to
	// indicate a request needs forwarding. gRPC doesn't support setting a metadata for each request in a stream,
	// so we need to create a stream for each forwarded host.
	//
	// forwardedClients are clients that need forwarding. It's a map that maps forwarded hosts to streams
	forwardedClients map[string]*batchCommandsStream
	batched          sync.Map

	tikvClientCfg config.TiKVClient
	tikvLoad      *uint64
	dialTimeout   time.Duration

	// Increased in each reconnection.
	// It's used to prevent the connection from reconnecting multiple times
	// due to one failure because there may be more than 1 `batchRecvLoop`s.
	epoch uint64
	// closed indicates the batch client is closed explicitly or not.
	closed int32
	// tryLock protects client when re-create the streaming.
	tryLock
<<<<<<< HEAD

	eventListener *atomic.Pointer[ClientEventListener]
=======
	// sent is the number of the requests are processed by tikv server.
	sent atomic.Int64
	// maxConcurrencyRequestLimit is the max allowed number of requests to be sent the tikv
	maxConcurrencyRequestLimit atomic.Int64
>>>>>>> 87064b80
}

func (c *batchCommandsClient) isStopped() bool {
	return atomic.LoadInt32(&c.closed) != 0
}

func (c *batchCommandsClient) available() int64 {
	return c.maxConcurrencyRequestLimit.Load() - c.sent.Load()
}

func (c *batchCommandsClient) send(forwardedHost string, req *tikvpb.BatchCommandsRequest) {
	err := c.initBatchClient(forwardedHost)
	if err != nil {
		logutil.BgLogger().Warn(
			"init create streaming fail",
			zap.String("target", c.target),
			zap.String("forwardedHost", forwardedHost),
			zap.Error(err),
		)
		c.failPendingRequests(err)
		return
	}

	client := c.client
	if forwardedHost != "" {
		client = c.forwardedClients[forwardedHost]
	}
	if err := client.Send(req); err != nil {
		logutil.BgLogger().Info(
			"sending batch commands meets error",
			zap.String("target", c.target),
			zap.String("forwardedHost", forwardedHost),
			zap.Uint64s("requestIDs", req.RequestIds),
			zap.Error(err),
		)
		c.failPendingRequests(err)
	}
}

// `failPendingRequests` must be called in locked contexts in order to avoid double closing channels.
func (c *batchCommandsClient) failPendingRequests(err error) {
	util.EvalFailpoint("panicInFailPendingRequests")
	c.batched.Range(func(key, value interface{}) bool {
		id, _ := key.(uint64)
		entry, _ := value.(*batchCommandsEntry)
		c.batched.Delete(id)
		c.sent.Add(-1)
		entry.error(err)
		return true
	})
}

func (c *batchCommandsClient) waitConnReady() (err error) {
	state := c.conn.GetState()
	if state == connectivity.Ready {
		return
	}
	// Trigger idle connection to reconnection
	// Put it outside loop to avoid unnecessary reconnecting.
	if state == connectivity.Idle {
		c.conn.Connect()
	}
	start := time.Now()
	defer func() {
		metrics.TiKVBatchClientWaitEstablish.Observe(time.Since(start).Seconds())
	}()
	dialCtx, cancel := context.WithTimeout(context.Background(), c.dialTimeout)
	for {
		s := c.conn.GetState()
		if s == connectivity.Ready {
			cancel()
			break
		}
		if !c.conn.WaitForStateChange(dialCtx, s) {
			cancel()
			err = dialCtx.Err()
			return
		}
	}
	return
}

func (c *batchCommandsClient) recreateStreamingClientOnce(streamClient *batchCommandsStream) error {
	err := c.waitConnReady()
	// Re-establish a application layer stream. TCP layer is handled by gRPC.
	if err == nil {
		err := streamClient.recreate(c.conn)
		if err == nil {
			logutil.BgLogger().Info(
				"batchRecvLoop re-create streaming success",
				zap.String("target", c.target),
				zap.String("forwardedHost", streamClient.forwardedHost),
			)
			return nil
		}
	}
	logutil.BgLogger().Info(
		"batchRecvLoop re-create streaming fail",
		zap.String("target", c.target),
		zap.String("forwardedHost", streamClient.forwardedHost),
		zap.Error(err),
	)
	return err
}

func (c *batchCommandsClient) batchRecvLoop(cfg config.TiKVClient, tikvTransportLayerLoad *uint64, streamClient *batchCommandsStream) {
	defer func() {
		if r := recover(); r != nil {
			metrics.TiKVPanicCounter.WithLabelValues(metrics.LabelBatchRecvLoop).Inc()
			logutil.BgLogger().Error("batchRecvLoop",
				zap.Any("r", r),
				zap.Stack("stack"))
			logutil.BgLogger().Info("restart batchRecvLoop")
			go c.batchRecvLoop(cfg, tikvTransportLayerLoad, streamClient)
		}
	}()

	epoch := atomic.LoadUint64(&c.epoch)
	for {
		resp, err := streamClient.recv()
		if err != nil {
			if c.isStopped() {
				return
			}
			logutil.BgLogger().Debug(
				"batchRecvLoop fails when receiving, needs to reconnect",
				zap.String("target", c.target),
				zap.String("forwardedHost", streamClient.forwardedHost),
				zap.Error(err),
			)

			now := time.Now()
			if stopped := c.recreateStreamingClient(err, streamClient, &epoch); stopped {
				return
			}
			metrics.TiKVBatchClientUnavailable.Observe(time.Since(now).Seconds())
			continue
		}

		if resp.GetHealthFeedback() != nil {
			if val, err := util.EvalFailpoint("injectHealthFeedbackSlowScore"); err == nil {
				v, ok := val.(int)
				if !ok || v < 0 || v > 100 {
					panic(fmt.Sprintf("invalid injection in failpoint injectHealthFeedbackSlowScore: %+q", v))
				}
				resp.GetHealthFeedback().SlowScore = int32(v)
			}
			c.onHealthFeedback(resp.GetHealthFeedback())
		}

		responses := resp.GetResponses()
		for i, requestID := range resp.GetRequestIds() {
			value, ok := c.batched.Load(requestID)
			if !ok {
				// this maybe caused by batchCommandsClient#send meets ambiguous error that request has be sent to TiKV but still report a error.
				// then TiKV will send response back though stream and reach here.
				logutil.BgLogger().Warn("batchRecvLoop receives outdated response", zap.Uint64("requestID", requestID), zap.String("forwardedHost", streamClient.forwardedHost))
				continue
			}
			entry := value.(*batchCommandsEntry)

			if trace.IsEnabled() {
				trace.Log(entry.ctx, "rpc", "received")
			}
			logutil.Eventf(entry.ctx, "receive %T response with other %d batched requests from %s", responses[i].GetCmd(), len(responses), c.target)
			if atomic.LoadInt32(&entry.canceled) == 0 {
				// Put the response only if the request is not canceled.
				entry.res <- responses[i]
			}
			c.batched.Delete(requestID)
			c.sent.Add(-1)
		}

		transportLayerLoad := resp.GetTransportLayerLoad()
		if transportLayerLoad > 0 && cfg.MaxBatchWaitTime > 0 {
			// We need to consider TiKV load only if batch-wait strategy is enabled.
			atomic.StoreUint64(tikvTransportLayerLoad, transportLayerLoad)
		}
	}
}

func (c *batchCommandsClient) onHealthFeedback(feedback *tikvpb.HealthFeedback) {
	if h := c.eventListener.Load(); h != nil {
		(*h).OnHealthFeedback(feedback)
	}
}

func (c *batchCommandsClient) recreateStreamingClient(err error, streamClient *batchCommandsStream, epoch *uint64) (stopped bool) {
	// Forbids the batchSendLoop using the old client and
	// blocks other streams trying to recreate.
	c.lockForRecreate()
	defer c.unlockForRecreate()

	// Each batchCommandsStream has a batchRecvLoop. There is only one stream waiting for
	// the connection ready in every epoch to prevent the connection from reconnecting
	// multiple times due to one failure.
	//
	// Check it in the locked scope to prevent the stream which gets the token from
	// reconnecting lately, i.e.
	// goroutine 1       | goroutine 2
	// CAS success       |
	//                   | CAS failure
	//                   | lockForRecreate
	//                   | recreate error
	//                   | unlockForRecreate
	// lockForRecreate   |
	// waitConnReady     |
	// recreate          |
	// unlockForRecreate |
	waitConnReady := atomic.CompareAndSwapUint64(&c.epoch, *epoch, *epoch+1)
	if !waitConnReady {
		*epoch = atomic.LoadUint64(&c.epoch)
		if err := streamClient.recreate(c.conn); err != nil {
			logutil.BgLogger().Info(
				"batchRecvLoop re-create streaming fail",
				zap.String("target", c.target),
				zap.String("forwardedHost", streamClient.forwardedHost),
				zap.Error(err),
			)
		}
		return c.isStopped()
	}
	*epoch++

	c.failPendingRequests(err) // fail all pending requests.
	b := retry.NewBackofferWithVars(context.Background(), math.MaxInt32, nil)
	for { // try to re-create the streaming in the loop.
		if c.isStopped() {
			return true
		}
		err1 := c.recreateStreamingClientOnce(streamClient)
		if err1 == nil {
			break
		}

		err2 := b.Backoff(retry.BoTiKVRPC, err1)
		// As timeout is set to math.MaxUint32, err2 should always be nil.
		// This line is added to make the 'make errcheck' pass.
		tikverr.Log(err2)
	}
	return false
}

func (c *batchCommandsClient) newBatchStream(forwardedHost string) (*batchCommandsStream, error) {
	batchStream := &batchCommandsStream{forwardedHost: forwardedHost}
	if err := batchStream.recreate(c.conn); err != nil {
		return nil, err
	}
	return batchStream, nil
}

func (c *batchCommandsClient) initBatchClient(forwardedHost string) error {
	if forwardedHost == "" && c.client != nil {
		return nil
	}
	if _, ok := c.forwardedClients[forwardedHost]; ok {
		return nil
	}

	if err := c.waitConnReady(); err != nil {
		return err
	}

	streamClient, err := c.newBatchStream(forwardedHost)
	if err != nil {
		return err
	}
	if forwardedHost == "" {
		c.client = streamClient
	} else {
		c.forwardedClients[forwardedHost] = streamClient
	}
	go c.batchRecvLoop(c.tikvClientCfg, c.tikvLoad, streamClient)
	return nil
}

func (a *batchConn) Close() {
	// Close all batchRecvLoop.
	for _, c := range a.batchCommandsClients {
		// After connections are closed, `batchRecvLoop`s will check the flag.
		atomic.StoreInt32(&c.closed, 1)
	}
	// Don't close(batchCommandsCh) because when Close() is called, someone maybe
	// calling SendRequest and writing batchCommandsCh, if we close it here the
	// writing goroutine will panic.
	close(a.closed)
}

func sendBatchRequest(
	ctx context.Context,
	addr string,
	forwardedHost string,
	batchConn *batchConn,
	req *tikvpb.BatchCommandsRequest_Request,
	timeout time.Duration,
	priority uint64,
) (*tikvrpc.Response, error) {
	entry := &batchCommandsEntry{
		ctx:           ctx,
		req:           req,
		res:           make(chan *tikvpb.BatchCommandsResponse_Response, 1),
		forwardedHost: forwardedHost,
		canceled:      0,
		err:           nil,
		pri:           priority,
	}
	timer := time.NewTimer(timeout)
	defer timer.Stop()

	start := time.Now()
	select {
	case batchConn.batchCommandsCh <- entry:
	case <-ctx.Done():
		logutil.Logger(ctx).Debug("send request is cancelled",
			zap.String("to", addr), zap.String("cause", ctx.Err().Error()))
		return nil, errors.WithStack(ctx.Err())
	case <-timer.C:
		return nil, errors.WithMessage(context.DeadlineExceeded, "wait sendLoop")
	}
	waitDuration := time.Since(start)
	metrics.TiKVBatchWaitDuration.Observe(float64(waitDuration))

	select {
	case res, ok := <-entry.res:
		if !ok {
			return nil, errors.WithStack(entry.err)
		}
		return tikvrpc.FromBatchCommandsResponse(res)
	case <-ctx.Done():
		atomic.StoreInt32(&entry.canceled, 1)
		logutil.Logger(ctx).Debug("wait response is cancelled",
			zap.String("to", addr), zap.String("cause", ctx.Err().Error()))
		return nil, errors.WithStack(ctx.Err())
	case <-timer.C:
		atomic.StoreInt32(&entry.canceled, 1)
		reason := fmt.Sprintf("wait recvLoop timeout,timeout:%s, wait_duration:%s:", timeout, waitDuration)
		return nil, errors.WithMessage(context.DeadlineExceeded, reason)
	}
}

func (c *RPCClient) recycleIdleConnArray() {
	start := time.Now()

	var addrs []string
	c.RLock()
	for _, conn := range c.conns {
		if conn.batchConn != nil && conn.isIdle() {
			addrs = append(addrs, conn.target)
		}
	}
	c.RUnlock()

	for _, addr := range addrs {
		c.CloseAddr(addr)
	}

	metrics.TiKVBatchClientRecycle.Observe(time.Since(start).Seconds())
}<|MERGE_RESOLUTION|>--- conflicted
+++ resolved
@@ -551,15 +551,13 @@
 	closed int32
 	// tryLock protects client when re-create the streaming.
 	tryLock
-<<<<<<< HEAD
-
-	eventListener *atomic.Pointer[ClientEventListener]
-=======
+
 	// sent is the number of the requests are processed by tikv server.
 	sent atomic.Int64
 	// maxConcurrencyRequestLimit is the max allowed number of requests to be sent the tikv
 	maxConcurrencyRequestLimit atomic.Int64
->>>>>>> 87064b80
+
+	eventListener *atomic.Pointer[ClientEventListener]
 }
 
 func (c *batchCommandsClient) isStopped() bool {
