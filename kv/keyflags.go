--- conflicted
+++ resolved
@@ -34,12 +34,8 @@
 
 package kv
 
-<<<<<<< HEAD
-// KeyFlags are metadata associated with key
-=======
 // KeyFlags are metadata associated with key.
 // Notice that the highest bit is used by red black tree, do not set flags on it.
->>>>>>> c0e87661
 type KeyFlags uint16
 
 const (
@@ -52,13 +48,10 @@
 	flagNeedCheckExists
 	flagPrewriteOnly
 	flagIgnoredIn2PC
-<<<<<<< HEAD
+	flagReadable
+	flagNewlyInserted
 	flagAssertExist
 	flagAssertNotExist
-=======
-	flagReadable
-	flagNewlyInserted
->>>>>>> c0e87661
 
 	persistentFlags = flagKeyLocked | flagKeyLockedValExist
 )
@@ -154,7 +147,10 @@
 			origin |= flagPrewriteOnly
 		case SetIgnoredIn2PC:
 			origin |= flagIgnoredIn2PC
-<<<<<<< HEAD
+		case SetReadable:
+			origin |= flagReadable
+		case SetNewlyInserted:
+			origin |= flagNewlyInserted
 		case SetAssertExist:
 			origin &= ^flagAssertNotExist
 			origin |= flagAssertExist
@@ -167,12 +163,6 @@
 		case SetAssertNone:
 			origin &= ^flagAssertExist
 			origin &= ^flagAssertNotExist
-=======
-		case SetReadable:
-			origin |= flagReadable
-		case SetNewlyInserted:
-			origin |= flagNewlyInserted
->>>>>>> c0e87661
 		}
 	}
 	return origin
@@ -205,7 +195,10 @@
 	SetPrewriteOnly
 	// SetIgnoredIn2PC marks the key will be ignored in 2pc.
 	SetIgnoredIn2PC
-<<<<<<< HEAD
+	// SetReadable marks the key is readable by in-transaction read.
+	SetReadable
+	// SetNewlyInserted marks the key is newly inserted with value length greater than zero.
+	SetNewlyInserted
 	// SetAssertExist marks the key must exist.
 	SetAssertExist
 	// SetAssertNotExist marks the key must not exist.
@@ -214,10 +207,4 @@
 	SetAssertUnknown
 	// SetAssertNone cleans up the key's assert.
 	SetAssertNone
-=======
-	// SetReadable marks the key is readable by in-transaction read.
-	SetReadable
-	// SetNewlyInserted marks the key is newly inserted with value length greater than zero.
-	SetNewlyInserted
->>>>>>> c0e87661
 )